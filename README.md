# Studio Inertia Function
## What am I?
<<<<<<< HEAD
This repository contains the Python cloud function for receiving, authenticating and modeling temperature data from a DT Studio Data Connector. It has been written to work as a Google Cloud Function service, but can with minor editing work on any of the major cloud hosting services. It is developed to serve as an example implementation on how to perform custom data manipulation in DT Studio, explained in [this application note](https://www.disruptive-technologies.com/).
=======
This repository contains the Python cloud function for receiving, authenticating and modeling temperature data from a DT Studio Data Connector. It has been written to work as a Google Cloud Function, but can with minor editing work on any of the major cloud hosting services. It is developed to serve as an example implementation on how to perform custom data manipulation in DT Studio, explained in [this application note](https://support.disruptive-technologies.com/hc/en-us/articles/360017283539).
>>>>>>> 8ccc71bc

## Before You Deploy
Environment variables must be set when deploying the function. For this, create an *.env.yaml* file with the following content.
```yaml
SERVICE_ACCOUNT_KEY_ID: ___
SERVICE_ACCOUNT_SERCRET: ___
SERVICE_ACCOUNT_EMAIL: ___
DT_SIGNATURE_SECRET: ___
AUTH_ENDPOINT: https://identity.disruptive-technologies.com/oauth2/token
API_URL_BASE: https://api.disruptive-technologies.com/v2
EMU_URL_BASE: https://emulator.disruptive-technologies.com/v2
```
The service account key, secret, and email are the same as those created by a DT Studio Service account. This is used for authentication when interfacing with the API. The signature secret should be a strong and unique password, also used when creating a new Data Connector.

## Deploy
Deployment is easiest through the use of the Google Cloud CLI. After changing the capitalized arguments below, a single call is enough to push a new verison of the function.
```bash
gcloud functions deploy YOUR_FUNCTION_NAME \
    --entry-point main \
    --runtime python37 \
    --trigger-http \
    --allow-unauthenticated \
    --timeout 30s \
    --ignore-file .gcloudignore \
    --project YOUR_GCLOUD_PROJECT \
    --region YOUR_REGION \
    --env-vars-file .env.yaml
```

## Local Development
To develop locally, install the Python developer requirements using the provided file.
```python
pip install -r requirements_dev.txt
```
Set the necessary local environment variables, as shown in the .yaml file above, with your method of choice. Then, using the function-framwork developed by Google, test the function by serving it to LocalHost.
```bash
functions-framework --source main.py --target=main --debug
```
<|MERGE_RESOLUTION|>--- conflicted
+++ resolved
@@ -1,10 +1,6 @@
 # Studio Inertia Function
 ## What am I?
-<<<<<<< HEAD
-This repository contains the Python cloud function for receiving, authenticating and modeling temperature data from a DT Studio Data Connector. It has been written to work as a Google Cloud Function service, but can with minor editing work on any of the major cloud hosting services. It is developed to serve as an example implementation on how to perform custom data manipulation in DT Studio, explained in [this application note](https://www.disruptive-technologies.com/).
-=======
 This repository contains the Python cloud function for receiving, authenticating and modeling temperature data from a DT Studio Data Connector. It has been written to work as a Google Cloud Function, but can with minor editing work on any of the major cloud hosting services. It is developed to serve as an example implementation on how to perform custom data manipulation in DT Studio, explained in [this application note](https://support.disruptive-technologies.com/hc/en-us/articles/360017283539).
->>>>>>> 8ccc71bc
 
 ## Before You Deploy
 Environment variables must be set when deploying the function. For this, create an *.env.yaml* file with the following content.
